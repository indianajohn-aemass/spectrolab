--- conflicted
+++ resolved
@@ -129,22 +129,16 @@
 
       double icolor[3], rcolor[3];
       range_lookup_table->GetColor((*cloud_)[cp].z, rcolor);
-	  brightness[cp] = (cloud_->points[cp].intensity)*5;
-<<<<<<< HEAD
-      for( int k=0; k<3; k++){ 
-		  double val = 255*(brightness[cp]*rcolor[k]);
-		  if(val > 255)
-			  val = 255;
-=======
-	  //double* hsv_color = vtkMath::RGBToHSV(rcolor); // rm convert rgb to hsv
-	  //double pbright = hsv_color[2]*brightness[cp];  // rm assign brightness
-	  //rcolor = vtkMath::HSVToRGB(rcolor[0], rcolor[1], pbright);	// rm convert hsv back to rgb
+	  brightness[cp] = (cloud_->points[cp].intensity);
+
+	  double* hsv_color = vtkMath::RGBToHSV(rcolor); // rm convert rgb to hsv
+	  hsv_color[2] = brightness[cp] + 0.25;  // rm assign brightness
+	  if(hsv_color[2] > 1.0) hsv_color[2] = 1.0;	// clamp brightness at 1.0 maximum
+	  vtkMath::HSVToRGB(hsv_color, rcolor);	// rm convert hsv back to rgb
       for(int k=0; k<3; k++){ 
 		  double val = 255*rcolor[k]; // rm
-		  //double val = 255*(brightness[cp]*rcolor[k]);
-		  //if(val > 255)
-		  //  val = 255;
->>>>>>> 5abce4c0
+		  if(val > 255)
+		    val = 255;
 		  colors[j*3+k] = val; 
 	  }
 	  j++;
